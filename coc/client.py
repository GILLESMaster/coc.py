--- conflicted
+++ resolved
@@ -44,11 +44,7 @@
     CurrentWarIterator,
 )
 from .players import Player, ClanMember, RankedPlayer
-<<<<<<< HEAD
-from .raid import RaidLogEntry
-=======
 from .raid import RaidLog, RaidLogEntry
->>>>>>> c185da80
 from .spell import SpellHolder
 from .troop import TroopHolder
 from .utils import correct_tag, get, parse_army_link
@@ -593,50 +589,6 @@
         data = await self.http.get_clan_raidlog(clan_tag)
         return RaidLog(data=data, client=self)
 
-    async def get_raidlog(
-        self,
-        clan_tag: str,
-        cls: Type[RaidLogEntry] = RaidLogEntry,
-        **kwargs
-    ) -> List[RaidLogEntry]:
-        """Retrieve a clan's raid log.
-
-
-        Parameters
-        -----------
-        clan_tag : str
-            The clan tag to search for.
-
-        Raises
-        ------
-        TypeError
-            The ``cls`` parameter must be a subclass of :class:`RaidLogEntry`.
-
-        NotFound
-            No clan was found with the supplied tag.
-
-        Maintenance
-            The API is currently in maintenance.
-
-        GatewayError
-            The API hit an unexpected gateway exception.
-
-
-        Returns
-        --------
-        List[:class:`RaidLogEntry`]
-            Entries in the raid log of the requested clan.
-        """
-        if not issubclass(cls, RaidLogEntry):
-            raise TypeError("cls must be a subclass of RaidLogEntry.")
-
-        if self.correct_tags:
-            clan_tag = correct_tag(clan_tag)
-
-
-        data = await self.http.get_clan_raidlog(clan_tag)
-        return [cls(data=wdata, client=self, **kwargs) for wdata in data.get("items", [])]
-
     async def get_clan_war(self, clan_tag: str, cls: Type[ClanWar] = ClanWar, **kwargs) -> ClanWar:
         """
         Retrieve information about clan's current clan war
